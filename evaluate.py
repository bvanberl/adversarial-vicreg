--- conflicted
+++ resolved
@@ -81,7 +81,7 @@
     )
     parser.add_argument(
         "--lr-head",
-        default=0.3,
+        default=0.01,
         type=float,
         metavar="LR",
         help="classifier base learning rate",
@@ -105,6 +105,14 @@
         #metavar="N",
         #help="number of data loader workers",
     #)
+
+    #Augmentation
+    parser.add_argument("--min-crop-area", type=float, default=0.75,
+                        help='Minimum crop area, as fraction of original area')
+    parser.add_argument("--max-crop-area", type=float, default=1.0,
+                        help='Maximum crop area, as fraction of original area')
+    parser.add_argument("--flip-prob", type=float, default=0.5,
+                        help='Probability of applying horizontal clip')
 
     return parser
 
@@ -125,9 +133,6 @@
     #args.dist_url = f"tcp://localhost:{random.randrange(49152, 65535)}"
     #args.world_size = args.ngpus_per_node
     #torch.multiprocessing.spawn(main_worker, (args,), args.ngpus_per_node)
-<<<<<<< HEAD
-    main_worker(args)
-=======
     tracking_uri = "http://ec2-18-206-121-84.compute-1.amazonaws.com"
     mlflow.set_tracking_uri(tracking_uri)
     client = mlflow.tracking.MlflowClient(tracking_uri=tracking_uri)
@@ -146,7 +151,6 @@
         for key, value in vars(args).items():
             mlflow.log_param(key, value)
         main_worker(args)
->>>>>>> a51b6c06
 
 #def main_woker(gpu, args):
 def main_worker(args):
@@ -228,8 +232,8 @@
 
     transform_train = transforms.Compose(
                     [
-                        transforms.RandomResizedCrop(image_dim),
-                        transforms.RandomHorizontalFlip(),
+                        transforms.RandomResizedCrop(image_dim, scale=(args.min_crop_area, args.max_crop_area)),
+                        transforms.RandomHorizontalFlip(p=args.flip_prob),
                         transforms.ToTensor(),
                     ]
                 )
